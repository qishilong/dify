--- conflicted
+++ resolved
@@ -1,11 +1,6 @@
 import logging
 import time
-<<<<<<< HEAD
-from collections.abc import Generator
-=======
-from abc import abstractmethod
-from collections.abc import Generator, Mapping, Sequence
->>>>>>> 8028e75f
+from collections.abc import Generator, Sequence
 from typing import Optional, Union
 
 from pydantic import ConfigDict
@@ -101,7 +96,7 @@
                 model_parameters=model_parameters,
                 prompt_messages=prompt_messages,
                 tools=tools,
-                stop=stop,
+                stop=list(stop) if stop else None,
                 stream=stream,
             )
 
@@ -173,247 +168,6 @@
 
         return result
 
-<<<<<<< HEAD
-=======
-    def _code_block_mode_wrapper(
-        self,
-        model: str,
-        credentials: dict,
-        prompt_messages: list[PromptMessage],
-        model_parameters: dict,
-        tools: Optional[list[PromptMessageTool]] = None,
-        stop: Optional[Sequence[str]] = None,
-        stream: bool = True,
-        user: Optional[str] = None,
-        callbacks: Optional[list[Callback]] = None,
-    ) -> Union[LLMResult, Generator]:
-        """
-        Code block mode wrapper, ensure the response is a code block with output markdown quote
-
-        :param model: model name
-        :param credentials: model credentials
-        :param prompt_messages: prompt messages
-        :param model_parameters: model parameters
-        :param tools: tools for tool calling
-        :param stop: stop words
-        :param stream: is stream response
-        :param user: unique user id
-        :param callbacks: callbacks
-        :return: full response or stream response chunk generator result
-        """
-
-        block_prompts = """You should always follow the instructions and output a valid {{block}} object.
-The structure of the {{block}} object you can found in the instructions, use {"answer": "$your_answer"} as the default structure
-if you are not sure about the structure.
-
-<instructions>
-{{instructions}}
-</instructions>
-"""  # noqa: E501
-
-        code_block = model_parameters.get("response_format", "")
-        if not code_block:
-            return self._invoke(
-                model=model,
-                credentials=credentials,
-                prompt_messages=prompt_messages,
-                model_parameters=model_parameters,
-                tools=tools,
-                stop=stop,
-                stream=stream,
-                user=user,
-            )
-
-        model_parameters.pop("response_format")
-        stop = list(stop) if stop is not None else []
-        stop.extend(["\n```", "```\n"])
-        block_prompts = block_prompts.replace("{{block}}", code_block)
-
-        # check if there is a system message
-        if len(prompt_messages) > 0 and isinstance(prompt_messages[0], SystemPromptMessage):
-            # override the system message
-            prompt_messages[0] = SystemPromptMessage(
-                content=block_prompts.replace("{{instructions}}", str(prompt_messages[0].content))
-            )
-        else:
-            # insert the system message
-            prompt_messages.insert(
-                0,
-                SystemPromptMessage(
-                    content=block_prompts.replace("{{instructions}}", f"Please output a valid {code_block} object.")
-                ),
-            )
-
-        if len(prompt_messages) > 0 and isinstance(prompt_messages[-1], UserPromptMessage):
-            # add ```JSON\n to the last text message
-            if isinstance(prompt_messages[-1].content, str):
-                prompt_messages[-1].content += f"\n```{code_block}\n"
-            elif isinstance(prompt_messages[-1].content, list):
-                for i in range(len(prompt_messages[-1].content) - 1, -1, -1):
-                    if prompt_messages[-1].content[i].type == PromptMessageContentType.TEXT:
-                        prompt_messages[-1].content[i].data += f"\n```{code_block}\n"
-                        break
-        else:
-            # append a user message
-            prompt_messages.append(UserPromptMessage(content=f"```{code_block}\n"))
-
-        response = self._invoke(
-            model=model,
-            credentials=credentials,
-            prompt_messages=prompt_messages,
-            model_parameters=model_parameters,
-            tools=tools,
-            stop=stop,
-            stream=stream,
-            user=user,
-        )
-
-        if isinstance(response, Generator):
-            first_chunk = next(response)
-
-            def new_generator():
-                yield first_chunk
-                yield from response
-
-            if first_chunk.delta.message.content and first_chunk.delta.message.content.startswith("`"):
-                return self._code_block_mode_stream_processor_with_backtick(
-                    model=model, prompt_messages=prompt_messages, input_generator=new_generator()
-                )
-            else:
-                return self._code_block_mode_stream_processor(
-                    model=model, prompt_messages=prompt_messages, input_generator=new_generator()
-                )
-
-        return response
-
-    def _code_block_mode_stream_processor(
-        self, model: str, prompt_messages: list[PromptMessage], input_generator: Generator[LLMResultChunk, None, None]
-    ) -> Generator[LLMResultChunk, None, None]:
-        """
-        Code block mode stream processor, ensure the response is a code block with output markdown quote
-
-        :param model: model name
-        :param prompt_messages: prompt messages
-        :param input_generator: input generator
-        :return: output generator
-        """
-        state = "normal"
-        backtick_count = 0
-        for piece in input_generator:
-            if piece.delta.message.content:
-                content = piece.delta.message.content
-                piece.delta.message.content = ""
-                yield piece
-                piece = content
-            else:
-                yield piece
-                continue
-            new_piece: str = ""
-            for char in piece:
-                char = str(char)
-                if state == "normal":
-                    if char == "`":
-                        state = "in_backticks"
-                        backtick_count = 1
-                    else:
-                        new_piece += char
-                elif state == "in_backticks":
-                    if char == "`":
-                        backtick_count += 1
-                        if backtick_count == 3:
-                            state = "skip_content"
-                            backtick_count = 0
-                    else:
-                        new_piece += "`" * backtick_count + char
-                        state = "normal"
-                        backtick_count = 0
-                elif state == "skip_content":
-                    if char.isspace():
-                        state = "normal"
-
-            if new_piece:
-                yield LLMResultChunk(
-                    model=model,
-                    prompt_messages=prompt_messages,
-                    delta=LLMResultChunkDelta(
-                        index=0,
-                        message=AssistantPromptMessage(content=new_piece, tool_calls=[]),
-                    ),
-                )
-
-    def _code_block_mode_stream_processor_with_backtick(
-        self, model: str, prompt_messages: list, input_generator: Generator[LLMResultChunk, None, None]
-    ) -> Generator[LLMResultChunk, None, None]:
-        """
-        Code block mode stream processor, ensure the response is a code block with output markdown quote.
-        This version skips the language identifier that follows the opening triple backticks.
-
-        :param model: model name
-        :param prompt_messages: prompt messages
-        :param input_generator: input generator
-        :return: output generator
-        """
-        state = "search_start"
-        backtick_count = 0
-
-        for piece in input_generator:
-            if piece.delta.message.content:
-                content = piece.delta.message.content
-                # Reset content to ensure we're only processing and yielding the relevant parts
-                piece.delta.message.content = ""
-                # Yield a piece with cleared content before processing it to maintain the generator structure
-                yield piece
-                piece = content
-            else:
-                # Yield pieces without content directly
-                yield piece
-                continue
-
-            if state == "done":
-                continue
-
-            new_piece: str = ""
-            for char in piece:
-                if state == "search_start":
-                    if char == "`":
-                        backtick_count += 1
-                        if backtick_count == 3:
-                            state = "skip_language"
-                            backtick_count = 0
-                    else:
-                        backtick_count = 0
-                elif state == "skip_language":
-                    # Skip everything until the first newline, marking the end of the language identifier
-                    if char == "\n":
-                        state = "in_code_block"
-                elif state == "in_code_block":
-                    if char == "`":
-                        backtick_count += 1
-                        if backtick_count == 3:
-                            state = "done"
-                            break
-                    else:
-                        if backtick_count > 0:
-                            # If backticks were counted but we're still collecting content, it was a false start
-                            new_piece += "`" * backtick_count
-                            backtick_count = 0
-                        new_piece += str(char)
-
-                elif state == "done":
-                    break
-
-            if new_piece:
-                # Only yield content collected within the code block
-                yield LLMResultChunk(
-                    model=model,
-                    prompt_messages=prompt_messages,
-                    delta=LLMResultChunkDelta(
-                        index=0,
-                        message=AssistantPromptMessage(content=new_piece, tool_calls=[]),
-                    ),
-                )
-
->>>>>>> 8028e75f
     def _invoke_result_generator(
         self,
         model: str,
@@ -485,37 +239,6 @@
             callbacks=callbacks,
         )
 
-<<<<<<< HEAD
-=======
-    @abstractmethod
-    def _invoke(
-        self,
-        model: str,
-        credentials: dict,
-        prompt_messages: list[PromptMessage],
-        model_parameters: dict,
-        tools: Optional[list[PromptMessageTool]] = None,
-        stop: Optional[Sequence[str]] = None,
-        stream: bool = True,
-        user: Optional[str] = None,
-    ) -> Union[LLMResult, Generator]:
-        """
-        Invoke large language model
-
-        :param model: model name
-        :param credentials: model credentials
-        :param prompt_messages: prompt messages
-        :param model_parameters: model parameters
-        :param tools: tools for tool calling
-        :param stop: stop words
-        :param stream: is stream response
-        :param user: unique user id
-        :return: full response or stream response chunk generator result
-        """
-        raise NotImplementedError
-
-    @abstractmethod
->>>>>>> 8028e75f
     def get_num_tokens(
         self,
         model: str,
