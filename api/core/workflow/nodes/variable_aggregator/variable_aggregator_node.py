--- conflicted
+++ resolved
@@ -18,16 +18,9 @@
         inputs = {}
 
         if not node_data.advanced_settings or not node_data.advanced_settings.group_enabled:
-<<<<<<< HEAD
-            for variable in node_data.variables:
-                value = self.graph_runtime_state.variable_pool.get_variable_value(variable)
-
-                if value is not None:
-=======
             for selector in node_data.variables:
-                variable = variable_pool.get(selector)
+                variable = self.graph_runtime_state.variable_pool.get(selector)
                 if variable is not None:
->>>>>>> 87594008
                     outputs = {
                         "output": variable.value
                     }
@@ -38,13 +31,8 @@
                     break
         else:
             for group in node_data.advanced_settings.groups:
-<<<<<<< HEAD
-                for variable in group.variables:
-                    value = self.graph_runtime_state.variable_pool.get_variable_value(variable)
-=======
                 for selector in group.variables:
-                    variable = variable_pool.get(selector)
->>>>>>> 87594008
+                    variable = self.graph_runtime_state.variable_pool.get(selector)
 
                     if variable is not None:
                         outputs[group.group_name] = {
