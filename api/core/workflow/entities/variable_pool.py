from collections import defaultdict
from collections.abc import Mapping, Sequence
from typing import Any, Union

from pydantic import BaseModel, Field, model_validator
from typing_extensions import deprecated

from core.app.segments import Segment, Variable, factory
from core.file.file_obj import FileVar
from core.workflow.entities.node_entities import SystemVariable

VariableValue = Union[str, int, float, dict, list, FileVar]


SYSTEM_VARIABLE_NODE_ID = 'sys'
ENVIRONMENT_VARIABLE_NODE_ID = 'env'
CONVERSATION_VARIABLE_NODE_ID = 'conversation'


<<<<<<< HEAD
class VariablePool(BaseModel):
    # Variable dictionary is a dictionary for looking up variables by their selector.
    # The first element of the selector is the node id, it's the first-level key in the dictionary.
    # Other elements of the selector are the keys in the second-level dictionary. To get the key, we hash the
    # elements of the selector except the first one.
    variable_dictionary: dict[str, dict[int, Segment]] = Field(
        description='Variables mapping',
        default=defaultdict(dict)
    )

    # TODO: This user inputs is not used for pool.
    user_inputs: Mapping[str, Any] = Field(
        description='User inputs',
    )

    system_variables: Mapping[SystemVariable, Any] = Field(
        description='System variables',
    )

    environment_variables: Sequence[Variable] = Field(
        description="Environment variables.",
        default_factory=list
    )

    @model_validator(mode="after")
    def val_model_after(self):
        """
        Append system variables
        :return:
        """
=======
class VariablePool:
    def __init__(
        self,
        system_variables: Mapping[SystemVariable, Any],
        user_inputs: Mapping[str, Any],
        environment_variables: Sequence[Variable],
        conversation_variables: Sequence[Variable] | None = None,
    ) -> None:
        # system variables
        # for example:
        # {
        #     'query': 'abc',
        #     'files': []
        # }

        # Varaible dictionary is a dictionary for looking up variables by their selector.
        # The first element of the selector is the node id, it's the first-level key in the dictionary.
        # Other elements of the selector are the keys in the second-level dictionary. To get the key, we hash the
        # elements of the selector except the first one.
        self._variable_dictionary: dict[str, dict[int, Segment]] = defaultdict(dict)

        # TODO: This user inputs is not used for pool.
        self.user_inputs = user_inputs

>>>>>>> 0f59d769
        # Add system variables to the variable pool
        for key, value in self.system_variables.items():
            self.add((SYSTEM_VARIABLE_NODE_ID, key.value), value)

        # Add environment variables to the variable pool
<<<<<<< HEAD
        for var in self.environment_variables or []:
            self.add((ENVIRONMENT_VARIABLE_NODE_ID, var.name), var)

        return self
=======
        for var in environment_variables:
            self.add((ENVIRONMENT_VARIABLE_NODE_ID, var.name), var)

        # Add conversation variables to the variable pool
        for var in conversation_variables or []:
            self.add((CONVERSATION_VARIABLE_NODE_ID, var.name), var)
>>>>>>> 0f59d769

    def add(self, selector: Sequence[str], value: Any, /) -> None:
        """
        Adds a variable to the variable pool.

        Args:
            selector (Sequence[str]): The selector for the variable.
            value (VariableValue): The value of the variable.

        Raises:
            ValueError: If the selector is invalid.

        Returns:
            None
        """
        if len(selector) < 2:
            raise ValueError('Invalid selector')

        if value is None:
            return

        if isinstance(value, Segment):
            v = value
        else:
            v = factory.build_segment(value)

        hash_key = hash(tuple(selector[1:]))
        self.variable_dictionary[selector[0]][hash_key] = v

    def get(self, selector: Sequence[str], /) -> Segment | None:
        """
        Retrieves the value from the variable pool based on the given selector.

        Args:
            selector (Sequence[str]): The selector used to identify the variable.

        Returns:
            Any: The value associated with the given selector.

        Raises:
            ValueError: If the selector is invalid.
        """
        if len(selector) < 2:
            raise ValueError('Invalid selector')
        hash_key = hash(tuple(selector[1:]))
        value = self.variable_dictionary[selector[0]].get(hash_key)

        return value

    @deprecated('This method is deprecated, use `get` instead.')
    def get_any(self, selector: Sequence[str], /) -> Any | None:
        """
        Retrieves the value from the variable pool based on the given selector.

        Args:
            selector (Sequence[str]): The selector used to identify the variable.

        Returns:
            Any: The value associated with the given selector.

        Raises:
            ValueError: If the selector is invalid.
        """
        if len(selector) < 2:
            raise ValueError('Invalid selector')
        hash_key = hash(tuple(selector[1:]))
        value = self.variable_dictionary[selector[0]].get(hash_key)
        return value.to_object() if value else None

    def remove(self, selector: Sequence[str], /):
        """
        Remove variables from the variable pool based on the given selector.

        Args:
            selector (Sequence[str]): A sequence of strings representing the selector.

        Returns:
            None
        """
        if not selector:
            return
        if len(selector) == 1:
            self.variable_dictionary[selector[0]] = {}
            return
        hash_key = hash(tuple(selector[1:]))
        self.variable_dictionary[selector[0]].pop(hash_key, None)

    def remove_node(self, node_id: str, /):
        """
        Remove all variables associated with a given node id.

        Args:
            node_id (str): The node id to remove.

        Returns:
            None
        """
        self.variable_dictionary.pop(node_id, None)<|MERGE_RESOLUTION|>--- conflicted
+++ resolved
@@ -17,7 +17,6 @@
 CONVERSATION_VARIABLE_NODE_ID = 'conversation'
 
 
-<<<<<<< HEAD
 class VariablePool(BaseModel):
     # Variable dictionary is a dictionary for looking up variables by their selector.
     # The first element of the selector is the node id, it's the first-level key in the dictionary.
@@ -42,56 +41,27 @@
         default_factory=list
     )
 
+    conversation_variables: Sequence[Variable] | None = None
+
     @model_validator(mode="after")
     def val_model_after(self):
         """
         Append system variables
         :return:
         """
-=======
-class VariablePool:
-    def __init__(
-        self,
-        system_variables: Mapping[SystemVariable, Any],
-        user_inputs: Mapping[str, Any],
-        environment_variables: Sequence[Variable],
-        conversation_variables: Sequence[Variable] | None = None,
-    ) -> None:
-        # system variables
-        # for example:
-        # {
-        #     'query': 'abc',
-        #     'files': []
-        # }
-
-        # Varaible dictionary is a dictionary for looking up variables by their selector.
-        # The first element of the selector is the node id, it's the first-level key in the dictionary.
-        # Other elements of the selector are the keys in the second-level dictionary. To get the key, we hash the
-        # elements of the selector except the first one.
-        self._variable_dictionary: dict[str, dict[int, Segment]] = defaultdict(dict)
-
-        # TODO: This user inputs is not used for pool.
-        self.user_inputs = user_inputs
-
->>>>>>> 0f59d769
         # Add system variables to the variable pool
         for key, value in self.system_variables.items():
             self.add((SYSTEM_VARIABLE_NODE_ID, key.value), value)
 
         # Add environment variables to the variable pool
-<<<<<<< HEAD
         for var in self.environment_variables or []:
             self.add((ENVIRONMENT_VARIABLE_NODE_ID, var.name), var)
 
+        # Add conversation variables to the variable pool
+        for var in self.conversation_variables or []:
+            self.add((CONVERSATION_VARIABLE_NODE_ID, var.name), var)
+
         return self
-=======
-        for var in environment_variables:
-            self.add((ENVIRONMENT_VARIABLE_NODE_ID, var.name), var)
-
-        # Add conversation variables to the variable pool
-        for var in conversation_variables or []:
-            self.add((CONVERSATION_VARIABLE_NODE_ID, var.name), var)
->>>>>>> 0f59d769
 
     def add(self, selector: Sequence[str], value: Any, /) -> None:
         """
