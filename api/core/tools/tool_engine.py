import json
<<<<<<< HEAD
from collections.abc import Generator
=======
from collections.abc import Mapping
>>>>>>> cb01bf29
from copy import deepcopy
from datetime import datetime, timezone
from mimetypes import guess_type
from typing import Any, Optional, Union

from yarl import URL

from core.app.entities.app_invoke_entities import InvokeFrom
from core.callback_handler.agent_tool_callback_handler import DifyAgentCallbackHandler
from core.callback_handler.plugin_tool_callback_handler import DifyPluginCallbackHandler
from core.callback_handler.workflow_tool_callback_handler import DifyWorkflowCallbackHandler
from core.file.file_obj import FileTransferMethod
from core.ops.ops_trace_manager import TraceQueueManager
from core.tools.entities.tool_entities import ToolInvokeMessage, ToolInvokeMessageBinary, ToolInvokeMeta, ToolParameter
from core.tools.errors import (
    ToolEngineInvokeError,
    ToolInvokeError,
    ToolNotFoundError,
    ToolNotSupportedError,
    ToolParameterValidationError,
    ToolProviderCredentialValidationError,
    ToolProviderNotFoundError,
)
from core.tools.tool.tool import Tool
from core.tools.tool.workflow_tool import WorkflowTool
from core.tools.utils.message_transformer import ToolFileMessageTransformer
from extensions.ext_database import db
from models.model import Message, MessageFile


class ToolEngine:
    """
    Tool runtime engine take care of the tool executions.
    """
    @staticmethod
    def agent_invoke(
        tool: Tool, tool_parameters: Union[str, dict],
        user_id: str, tenant_id: str, message: Message, invoke_from: InvokeFrom,
        agent_tool_callback: DifyAgentCallbackHandler,
        trace_manager: Optional[TraceQueueManager] = None
    ) -> tuple[str, list[tuple[MessageFile, bool]], ToolInvokeMeta]:
        """
        Agent invokes the tool with the given arguments.
        """
        # check if arguments is a string
        if isinstance(tool_parameters, str):
            # check if this tool has only one parameter
            parameters = [
                parameter for parameter in tool.get_runtime_parameters() or []
                if parameter.form == ToolParameter.ToolParameterForm.LLM
            ]
            if parameters and len(parameters) == 1:
                tool_parameters = {
                    parameters[0].name: tool_parameters
                }
            else:
                raise ValueError(f"tool_parameters should be a dict, but got a string: {tool_parameters}")

        # invoke the tool
        try:
            # hit the callback handler
            agent_tool_callback.on_tool_start(
                tool_name=tool.identity.name, 
                tool_inputs=tool_parameters
            )

            messages = ToolEngine._invoke(tool, tool_parameters, user_id)
            invocation_meta_dict = {'meta': None}

            def message_callback(invocation_meta_dict: dict, messages: Generator[ToolInvokeMessage, None, None]):
                for message in messages:
                    if isinstance(message, ToolInvokeMeta):
                        invocation_meta_dict['meta'] = message
                    else:
                        yield message

            messages = ToolFileMessageTransformer.transform_tool_invoke_messages(
                messages=message_callback(invocation_meta_dict, messages),
                user_id=user_id,
                tenant_id=tenant_id,
                conversation_id=message.conversation_id
            )

            # extract binary data from tool invoke message
            binary_files = ToolEngine._extract_tool_response_binary(messages)
            # create message file
            message_files = ToolEngine._create_message_files(
                tool_messages=binary_files,
                agent_message=message,
                invoke_from=invoke_from,
                user_id=user_id
            )

            plain_text = ToolEngine._convert_tool_response_to_str(messages)

            meta = invocation_meta_dict['meta']

            # hit the callback handler
            agent_tool_callback.on_tool_end(
                tool_name=tool.identity.name,
                tool_inputs=tool_parameters,
                tool_outputs=plain_text,
                message_id=message.id,
                trace_manager=trace_manager
            )

            # transform tool invoke message to get LLM friendly message
            return plain_text, message_files, meta
        except ToolProviderCredentialValidationError as e:
            error_response = "Please check your tool provider credentials"
            agent_tool_callback.on_tool_error(e)
        except (
            ToolNotFoundError, ToolNotSupportedError, ToolProviderNotFoundError
        ) as e:
            error_response = f"there is not a tool named {tool.identity.name}"
            agent_tool_callback.on_tool_error(e)
        except (
            ToolParameterValidationError
        ) as e:
            error_response = f"tool parameters validation error: {e}, please check your tool parameters"
            agent_tool_callback.on_tool_error(e)
        except ToolInvokeError as e:
            error_response = f"tool invoke error: {e}"
            agent_tool_callback.on_tool_error(e)
        except ToolEngineInvokeError as e:
            meta = e.args[0]
            error_response = f"tool invoke error: {meta.error}"
            agent_tool_callback.on_tool_error(e)
            return error_response, [], meta
        except Exception as e:
            error_response = f"unknown error: {e}"
            agent_tool_callback.on_tool_error(e)

        return error_response, [], ToolInvokeMeta.error_instance(error_response)

    @staticmethod
    def workflow_invoke(tool: Tool, tool_parameters: Mapping[str, Any],
                        user_id: str,
                        workflow_tool_callback: DifyWorkflowCallbackHandler,
                        workflow_call_depth: int,
        ) -> Generator[ToolInvokeMessage, None, None]:
        """
        Workflow invokes the tool with the given arguments.
        """
        try:
            # hit the callback handler
            workflow_tool_callback.on_tool_start(
                tool_name=tool.identity.name, 
                tool_inputs=tool_parameters
            )

            if isinstance(tool, WorkflowTool):
                tool.workflow_call_depth = workflow_call_depth + 1

            if tool.runtime and tool.runtime.runtime_parameters:
                tool_parameters = {**tool.runtime.runtime_parameters, **tool_parameters}
            response = tool.invoke(user_id=user_id, tool_parameters=tool_parameters)

            # hit the callback handler
            workflow_tool_callback.on_tool_end(
                tool_name=tool.identity.name,
                tool_inputs=tool_parameters,
                tool_outputs=response,
            )

            return response
        except Exception as e:
            workflow_tool_callback.on_tool_error(e)
            raise e
    
    @staticmethod
    def plugin_invoke(tool: Tool, tool_parameters: dict, user_id: str,
                      callback: DifyPluginCallbackHandler
        ) -> Generator[ToolInvokeMessage, None, None]:
        """
        Plugin invokes the tool with the given arguments.
        """
        try:
            # hit the callback handler
            callback.on_tool_start(
                tool_name=tool.identity.name, 
                tool_inputs=tool_parameters
            )

            response = tool.invoke(user_id, tool_parameters)

            # hit the callback handler
            callback.on_tool_end(
                tool_name=tool.identity.name,
                tool_inputs=tool_parameters,
                tool_outputs=response,
            )

            return response
        except Exception as e:
            callback.on_tool_error(e)
            raise e
    
    @staticmethod
    def _invoke(tool: Tool, tool_parameters: dict, user_id: str) \
          -> Generator[ToolInvokeMessage | ToolInvokeMeta, None, None]:
        """
        Invoke the tool with the given arguments.
        """
        started_at = datetime.now(timezone.utc)
        meta = ToolInvokeMeta(time_cost=0.0, error=None, tool_config={
            'tool_name': tool.identity.name,
            'tool_provider': tool.identity.provider,
            'tool_provider_type': tool.tool_provider_type().value,
            'tool_parameters': deepcopy(tool.runtime.runtime_parameters),
            'tool_icon': tool.identity.icon
        })
        try:
            yield from tool.invoke(user_id, tool_parameters)
        except Exception as e:
            meta.error = str(e)
            raise ToolEngineInvokeError(meta)
        finally:
            ended_at = datetime.now(timezone.utc)
            meta.time_cost = (ended_at - started_at).total_seconds()
            yield meta

    @staticmethod
    def _convert_tool_response_to_str(tool_response: list[ToolInvokeMessage]) -> str:
        """
        Handle tool response
        """
        result = ''
        for response in tool_response:
            if response.type == ToolInvokeMessage.MessageType.TEXT:
                result += response.message
            elif response.type == ToolInvokeMessage.MessageType.LINK:
                result += f"result link: {response.message}. please tell user to check it."
            elif response.type == ToolInvokeMessage.MessageType.IMAGE_LINK or \
                 response.type == ToolInvokeMessage.MessageType.IMAGE:
                result += "image has been created and sent to user already, you do not need to create it, just tell the user to check it now."
            elif response.type == ToolInvokeMessage.MessageType.JSON:
                result += f"tool response: {json.dumps(response.message, ensure_ascii=False)}."
            else:
                result += f"tool response: {response.message}."

        return result
    
    @staticmethod
    def _extract_tool_response_binary(tool_response: list[ToolInvokeMessage]) -> list[ToolInvokeMessageBinary]:
        """
        Extract tool response binary
        """
        result = []

        for response in tool_response:
            if response.type == ToolInvokeMessage.MessageType.IMAGE_LINK or \
                response.type == ToolInvokeMessage.MessageType.IMAGE:
                mimetype = None
                if response.meta.get('mime_type'):
                    mimetype = response.meta.get('mime_type')
                else:
                    try:
                        url = URL(response.message)
                        extension = url.suffix
                        guess_type_result, _ = guess_type(f'a{extension}')
                        if guess_type_result:
                            mimetype = guess_type_result
                    except Exception:
                        pass
                
                if not mimetype:
                    mimetype = 'image/jpeg'
                    
                result.append(ToolInvokeMessageBinary(
                    mimetype=response.meta.get('mime_type', 'image/jpeg'),
                    url=response.message,
                    save_as=response.save_as,
                ))
            elif response.type == ToolInvokeMessage.MessageType.BLOB:
                result.append(ToolInvokeMessageBinary(
                    mimetype=response.meta.get('mime_type', 'octet/stream'),
                    url=response.message,
                    save_as=response.save_as,
                ))
            elif response.type == ToolInvokeMessage.MessageType.LINK:
                # check if there is a mime type in meta
                if response.meta and 'mime_type' in response.meta:
                    result.append(ToolInvokeMessageBinary(
                        mimetype=response.meta.get('mime_type', 'octet/stream') if response.meta else 'octet/stream',
                        url=response.message,
                        save_as=response.save_as,
                    ))

        return result
    
    @staticmethod
    def _create_message_files(
        tool_messages: list[ToolInvokeMessageBinary],
        agent_message: Message,
        invoke_from: InvokeFrom,
        user_id: str
    ) -> list[tuple[Any, str]]:
        """
        Create message file

        :param messages: messages
        :return: message files, should save as variable
        """
        result = []

        for message in tool_messages:
            file_type = 'bin'
            if 'image' in message.mimetype:
                file_type = 'image'
            elif 'video' in message.mimetype:
                file_type = 'video'
            elif 'audio' in message.mimetype:
                file_type = 'audio'
            elif 'text' in message.mimetype:
                file_type = 'text'
            elif 'pdf' in message.mimetype:
                file_type = 'pdf'
            elif 'zip' in message.mimetype:
                file_type = 'archive'
            # ...

            message_file = MessageFile(
                message_id=agent_message.id,
                type=file_type,
                transfer_method=FileTransferMethod.TOOL_FILE.value,
                belongs_to='assistant',
                url=message.url,
                upload_file_id=None,
                created_by_role=('account'if invoke_from in [InvokeFrom.EXPLORE, InvokeFrom.DEBUGGER] else 'end_user'),
                created_by=user_id,
            )

            db.session.add(message_file)
            db.session.commit()
            db.session.refresh(message_file)

            result.append((
                message_file.id,
                message.save_as
            ))

        db.session.close()

        return result<|MERGE_RESOLUTION|>--- conflicted
+++ resolved
@@ -1,9 +1,5 @@
 import json
-<<<<<<< HEAD
-from collections.abc import Generator
-=======
-from collections.abc import Mapping
->>>>>>> cb01bf29
+from collections.abc import Generator, Mapping
 from copy import deepcopy
 from datetime import datetime, timezone
 from mimetypes import guess_type
