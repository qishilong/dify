--- conflicted
+++ resolved
@@ -51,14 +51,8 @@
 
     @classmethod
     def convert_stream_full_response(
-<<<<<<< HEAD
         cls, stream_response: Generator[ChatbotAppStreamResponse, None, None]
     ) -> Generator[dict | str, None, None]:
-=======
-        cls,
-        stream_response: Generator[ChatbotAppStreamResponse, None, None],  # type: ignore[override]
-    ) -> Generator[str, None, None]:
->>>>>>> cdaef30c
         """
         Convert stream full response.
         :param stream_response: stream response
@@ -88,14 +82,8 @@
 
     @classmethod
     def convert_stream_simple_response(
-<<<<<<< HEAD
         cls, stream_response: Generator[ChatbotAppStreamResponse, None, None]
     ) -> Generator[dict | str, None, None]:
-=======
-        cls,
-        stream_response: Generator[ChatbotAppStreamResponse, None, None],  # type: ignore[override]
-    ) -> Generator[str, None, None]:
->>>>>>> cdaef30c
         """
         Convert stream simple response.
         :param stream_response: stream response
