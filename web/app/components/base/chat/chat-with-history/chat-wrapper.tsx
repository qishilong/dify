--- conflicted
+++ resolved
@@ -139,7 +139,6 @@
     : null
 
   return (
-<<<<<<< HEAD
     <div
       className='h-full bg-chatbot-bg overflow-hidden'
     >
@@ -161,26 +160,6 @@
         themeBuilder={themeBuilder}
       />
     </div>
-=======
-    <Chat
-      appData={appData}
-      config={appConfig}
-      chatList={chatList}
-      isResponding={isResponding}
-      chatContainerInnerClassName={`mx-auto pt-6 w-full max-w-full ${isMobile && 'px-4'}`}
-      chatFooterClassName='pb-4'
-      chatFooterInnerClassName={`mx-auto w-full max-w-full ${isMobile && 'px-4'}`}
-      onSend={doSend}
-      onStopResponding={handleStop}
-      chatNode={chatNode}
-      allToolIcons={appMeta?.tool_icons || {}}
-      onFeedback={handleFeedback}
-      suggestedQuestions={suggestedQuestions}
-      answerIcon={answerIcon}
-      hideProcessDetail
-      themeBuilder={themeBuilder}
-    />
->>>>>>> dabfd746
   )
 }
 
