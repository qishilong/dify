'use client'
import React, { useCallback, useEffect, useState } from 'react'
import { useTranslation } from 'react-i18next'
import { useContext } from 'use-context-selector'
import {
  RiCloseLine,
} from '@remixicon/react'
import { AuthHeaderPrefix, AuthType, CollectionType } from '../types'
import type { Collection, CustomCollectionBackend, Tool, WorkflowToolProviderRequest, WorkflowToolProviderResponse } from '../types'
import ToolItem from './tool-item'
import cn from '@/utils/classnames'
import I18n from '@/context/i18n'
import { getLanguage } from '@/i18n/language'
import Confirm from '@/app/components/base/confirm'
import Button from '@/app/components/base/button'
import Indicator from '@/app/components/header/indicator'
import { LinkExternal02, Settings01 } from '@/app/components/base/icons/src/vender/line/general'
import Icon from '@/app/components/plugins/card/base/card-icon'
import Title from '@/app/components/plugins/card/base/title'
import OrgInfo from '@/app/components/plugins/card/base/org-info'
import Description from '@/app/components/plugins/card/base/description'
import ConfigCredential from '@/app/components/tools/setting/build-in/config-credentials'
import EditCustomToolModal from '@/app/components/tools/edit-custom-collection-modal'
import WorkflowToolModal from '@/app/components/tools/workflow-tool'
import Toast from '@/app/components/base/toast'
import Drawer from '@/app/components/base/drawer'
import ActionButton from '@/app/components/base/action-button'

import {
  deleteWorkflowTool,
  fetchBuiltInToolList,
  fetchCustomCollection,
  fetchCustomToolList,
  fetchModelToolList,
  fetchWorkflowToolDetail,
  removeBuiltInToolCredential,
  removeCustomCollection,
  saveWorkflowToolProvider,
  updateBuiltInToolCredential,
  updateCustomCollection,
} from '@/service/tools'
import { useModalContext } from '@/context/modal-context'
import { useProviderContext } from '@/context/provider-context'
import { ConfigurationMethodEnum } from '@/app/components/header/account-setting/model-provider-page/declarations'
import Loading from '@/app/components/base/loading'
import { useAppContext } from '@/context/app-context'
import { useInvalidateAllWorkflowTools } from '@/service/use-tools'

type Props = {
  collection: Collection
  onHide: () => void
  onRefreshData: () => void
}

const ProviderDetail = ({
  collection,
  onHide,
  onRefreshData,
}: Props) => {
  const { t } = useTranslation()
  const { locale } = useContext(I18n)
  const language = getLanguage(locale)

  const needAuth = collection.allow_delete || collection.type === CollectionType.model
  const isAuthed = collection.is_team_authorization
  const isBuiltIn = collection.type === CollectionType.builtIn
  const isModel = collection.type === CollectionType.model
  const { isCurrentWorkspaceManager } = useAppContext()
  const invalidateAllWorkflowTools = useInvalidateAllWorkflowTools()
  const [isDetailLoading, setIsDetailLoading] = useState(false)

  // built in provider
  const [showSettingAuth, setShowSettingAuth] = useState(false)
  const { setShowModelModal } = useModalContext()
  const { modelProviders: providers } = useProviderContext()
  const showSettingAuthModal = () => {
    if (isModel) {
      const provider = providers.find(item => item.provider === collection?.id)
      if (provider) {
        setShowModelModal({
          payload: {
            currentProvider: provider,
            currentConfigurationMethod: ConfigurationMethodEnum.predefinedModel,
            currentCustomConfigurationModelFixedFields: undefined,
          },
          onSaveCallback: () => {
            onRefreshData()
          },
        })
      }
    }
    else {
      setShowSettingAuth(true)
    }
  }
  // custom provider
  const [customCollection, setCustomCollection] = useState<CustomCollectionBackend | WorkflowToolProviderResponse | null>(null)
  const [isShowEditCollectionToolModal, setIsShowEditCustomCollectionModal] = useState(false)
  const [showConfirmDelete, setShowConfirmDelete] = useState(false)
  const [deleteAction, setDeleteAction] = useState('')
  const doUpdateCustomToolCollection = async (data: CustomCollectionBackend) => {
    await updateCustomCollection(data)
    onRefreshData()
    Toast.notify({
      type: 'success',
      message: t('common.api.actionSuccess'),
    })
    setIsShowEditCustomCollectionModal(false)
  }
  const doRemoveCustomToolCollection = async () => {
    await removeCustomCollection(collection?.name as string)
    onRefreshData()
    Toast.notify({
      type: 'success',
      message: t('common.api.actionSuccess'),
    })
    setIsShowEditCustomCollectionModal(false)
  }
  const getCustomProvider = useCallback(async () => {
    setIsDetailLoading(true)
    const res = await fetchCustomCollection(collection.name)
    if (res.credentials.auth_type === AuthType.apiKey && !res.credentials.api_key_header_prefix) {
      if (res.credentials.api_key_value)
        res.credentials.api_key_header_prefix = AuthHeaderPrefix.custom
    }
    setCustomCollection({
      ...res,
      labels: collection.labels,
      provider: collection.name,
    })
    setIsDetailLoading(false)
  }, [collection.labels, collection.name])
  // workflow provider
  const [isShowEditWorkflowToolModal, setIsShowEditWorkflowToolModal] = useState(false)
  const getWorkflowToolProvider = useCallback(async () => {
    setIsDetailLoading(true)
    const res = await fetchWorkflowToolDetail(collection.id)
    const payload = {
      ...res,
      parameters: res.tool?.parameters.map((item) => {
        return {
          name: item.name,
          description: item.llm_description,
          form: item.form,
          required: item.required,
          type: item.type,
        }
      }) || [],
      labels: res.tool?.labels || [],
    }
    setCustomCollection(payload)
    setIsDetailLoading(false)
  }, [collection.id])
  const removeWorkflowToolProvider = async () => {
    await deleteWorkflowTool(collection.id)
    onRefreshData()
    Toast.notify({
      type: 'success',
      message: t('common.api.actionSuccess'),
    })
    setIsShowEditWorkflowToolModal(false)
  }
  const updateWorkflowToolProvider = async (data: WorkflowToolProviderRequest & Partial<{
    workflow_app_id: string
    workflow_tool_id: string
  }>) => {
    await saveWorkflowToolProvider(data)
    invalidateAllWorkflowTools()
    onRefreshData()
    getWorkflowToolProvider()
    Toast.notify({
      type: 'success',
      message: t('common.api.actionSuccess'),
    })
    setIsShowEditWorkflowToolModal(false)
  }
  const onClickCustomToolDelete = () => {
    setDeleteAction('customTool')
    setShowConfirmDelete(true)
  }
  const onClickWorkflowToolDelete = () => {
    setDeleteAction('workflowTool')
    setShowConfirmDelete(true)
  }
  const handleConfirmDelete = () => {
    if (deleteAction === 'customTool')
      doRemoveCustomToolCollection()

    else if (deleteAction === 'workflowTool')
      removeWorkflowToolProvider()

    setShowConfirmDelete(false)
  }

  // ToolList
  const [toolList, setToolList] = useState<Tool[]>([])
  const getProviderToolList = useCallback(async () => {
    setIsDetailLoading(true)
    try {
      if (collection.type === CollectionType.builtIn) {
        const list = await fetchBuiltInToolList(collection.name)
        setToolList(list)
      }
      else if (collection.type === CollectionType.model) {
        const list = await fetchModelToolList(collection.name)
        setToolList(list)
      }
      else if (collection.type === CollectionType.workflow) {
        setToolList([])
      }
      else {
        const list = await fetchCustomToolList(collection.name)
        setToolList(list)
      }
    }
    catch (e) { }
    setIsDetailLoading(false)
  }, [collection.name, collection.type])

  useEffect(() => {
    if (collection.type === CollectionType.custom)
      getCustomProvider()
    if (collection.type === CollectionType.workflow)
      getWorkflowToolProvider()
    getProviderToolList()
  }, [collection.name, collection.type, getCustomProvider, getProviderToolList, getWorkflowToolProvider])

  return (
    <Drawer
      isOpen={!!collection}
      clickOutsideNotOpen={false}
      onClose={onHide}
      footer={null}
      mask={false}
      positionCenter={false}
      panelClassname={cn('justify-start mt-[64px] mr-2 mb-2 !w-[420px] !max-w-[420px] !p-0 !bg-components-panel-bg rounded-2xl border-[0.5px] border-components-panel-border shadow-xl')}
    >
      <div className='p-4'>
        <div className='mb-3 flex'>
          <Icon src={collection.icon} />
          <div className="ml-3 w-0 grow">
            <div className="flex items-center h-5">
              <Title title={collection.label[language]} />
            </div>
            <div className='mb-1 flex justify-between items-center h-4'>
              <OrgInfo
                className="mt-0.5"
                packageNameClassName='w-auto'
                orgName={collection.author}
                packageName={collection.name}
              />
            </div>
          </div>
          <div className='flex gap-1'>
            <ActionButton onClick={onHide}>
              <RiCloseLine className='w-4 h-4' />
            </ActionButton>
          </div>
        </div>
        {!!collection.description[language] && (
          <Description text={collection.description[language]} descriptionLineRows={2}></Description>
        )}
<<<<<<< HEAD
        <div className='flex gap-1 border-b-[0.5px] border-black/5'>
=======
        <div className='flex gap-1 border-b-[0.5px] border-divider-subtle'>
>>>>>>> 04054954
          {collection.type === CollectionType.custom && !isDetailLoading && (
            <Button
              className={cn('shrink-0 my-3 w-full')}
              onClick={() => setIsShowEditCustomCollectionModal(true)}
            >
<<<<<<< HEAD
              <Settings01 className='mr-1 w-4 h-4 text-gray-500' />
              <div className='leading-5 text-sm font-medium text-gray-700'>{t('tools.createTool.editAction')}</div>
=======
              <Settings01 className='mr-1 w-4 h-4 text-text-tertiary' />
              <div className='system-sm-medium text-text-secondary'>{t('tools.createTool.editAction')}</div>
>>>>>>> 04054954
            </Button>
          )}
          {collection.type === CollectionType.workflow && !isDetailLoading && customCollection && (
            <>
              <Button
                variant='primary'
                className={cn('shrink-0 my-3 w-[183px]')}
              >
<<<<<<< HEAD
                <a className='flex items-center text-white' href={`/app/${(customCollection as WorkflowToolProviderResponse).workflow_app_id}/workflow`} rel='noreferrer' target='_blank'>
                  <div className='leading-5 text-sm font-medium'>{t('tools.openInStudio')}</div>
=======
                <a className='flex items-center text-text-primary' href={`/app/${(customCollection as WorkflowToolProviderResponse).workflow_app_id}/workflow`} rel='noreferrer' target='_blank'>
                  <div className='system-sm-medium'>{t('tools.openInStudio')}</div>
>>>>>>> 04054954
                  <LinkExternal02 className='ml-1 w-4 h-4' />
                </a>
              </Button>
              <Button
                className={cn('shrink-0 my-3 w-[183px]')}
                onClick={() => setIsShowEditWorkflowToolModal(true)}
                disabled={!isCurrentWorkspaceManager}
              >
<<<<<<< HEAD
                <div className='leading-5 text-sm font-medium text-gray-700'>{t('tools.createTool.editAction')}</div>
=======
                <div className='system-sm-medium text-text-secondary'>{t('tools.createTool.editAction')}</div>
>>>>>>> 04054954
              </Button>
            </>
          )}
        </div>
        {/* Tools */}
        <div className='pt-3'>
          {isDetailLoading && <div className='flex h-[200px]'><Loading type='app' /></div>}
          {/* Builtin type */}
          {!isDetailLoading && (collection.type === CollectionType.builtIn) && isAuthed && (
            <div className='mb-1 h-6 flex items-center justify-between text-text-secondary system-sm-semibold-uppercase'>
              {t('plugin.detailPanel.actionNum', { num: 3 })}
              {needAuth && (
                <Button
                  variant='secondary'
                  size='small'
                  onClick={() => {
                    if (collection.type === CollectionType.builtIn || collection.type === CollectionType.model)
                      showSettingAuthModal()
                  }}
                  disabled={!isCurrentWorkspaceManager}
                >
                  <Indicator className='mr-2' color={'green'} />
                  {t('tools.auth.authorized')}
                </Button>
              )}
            </div>
          )}
          {!isDetailLoading && (collection.type === CollectionType.builtIn) && needAuth && !isAuthed && (
            <>
              <div className='text-text-secondary system-sm-semibold-uppercase'>
                <span className=''>{t('tools.includeToolNum', { num: toolList.length }).toLocaleUpperCase()}</span>
                <span className='px-1'>·</span>
<<<<<<< HEAD
                <span className='text-[#DC6803]'>{t('tools.auth.setup').toLocaleUpperCase()}</span>
=======
                <span className='text-util-colors-orange-orange-600'>{t('tools.auth.setup').toLocaleUpperCase()}</span>
>>>>>>> 04054954
              </div>
              <Button
                variant='primary'
                className={cn('shrink-0 my-3 w-full')}
                onClick={() => {
                  if (collection.type === CollectionType.builtIn || collection.type === CollectionType.model)
                    showSettingAuthModal()
                }}
                disabled={!isCurrentWorkspaceManager}
              >
                {t('tools.auth.unauthorized')}
              </Button>
            </>
          )}
          {/* Custom type */}
          {!isDetailLoading && (collection.type === CollectionType.custom) && (
            <div className='text-text-secondary system-sm-semibold-uppercase'>
              <span className=''>{t('tools.includeToolNum', { num: toolList.length }).toLocaleUpperCase()}</span>
            </div>
          )}
          {/* Workflow type */}
          {!isDetailLoading && (collection.type === CollectionType.workflow) && (
            <div className='text-text-secondary system-sm-semibold-uppercase'>
              <span className=''>{t('tools.createTool.toolInput.title').toLocaleUpperCase()}</span>
            </div>
          )}
          {!isDetailLoading && (
            <div className='mt-1 py-2'>
              {collection.type !== CollectionType.workflow && toolList.map(tool => (
                <ToolItem
                  key={tool.name}
                  disabled={false}
                  // disabled={needAuth && (isBuiltIn || isModel) && !isAuthed}
                  collection={collection}
                  tool={tool}
                  isBuiltIn={isBuiltIn}
                  isModel={isModel}
                />
              ))}
              {collection.type === CollectionType.workflow && (customCollection as WorkflowToolProviderResponse)?.tool?.parameters.map(item => (
                <div key={item.name} className='mb-1 py-1'>
                  <div className='mb-1 flex items-center gap-2'>
                    <span className='text-text-secondary code-sm-semibold'>{item.name}</span>
                    <span className='text-text-tertiary system-xs-regular'>{item.type}</span>
                    <span className='text-text-warning-secondary system-xs-medium'>{item.required ? t('tools.createTool.toolInput.required') : ''}</span>
                  </div>
                  <div className='text-text-tertiary system-xs-regular'>{item.llm_description}</div>
                </div>
              ))}
            </div>
          )}
        </div>
        {showSettingAuth && (
          <ConfigCredential
            collection={collection}
            onCancel={() => setShowSettingAuth(false)}
            onSaved={async (value) => {
              await updateBuiltInToolCredential(collection.name, value)
              Toast.notify({
                type: 'success',
                message: t('common.api.actionSuccess'),
              })
              await onRefreshData()
              setShowSettingAuth(false)
            }}
            onRemove={async () => {
              await removeBuiltInToolCredential(collection.name)
              Toast.notify({
                type: 'success',
                message: t('common.api.actionSuccess'),
              })
              await onRefreshData()
              setShowSettingAuth(false)
            }}
          />
        )}
        {isShowEditCollectionToolModal && (
          <EditCustomToolModal
            payload={customCollection}
            onHide={() => setIsShowEditCustomCollectionModal(false)}
            onEdit={doUpdateCustomToolCollection}
            onRemove={onClickCustomToolDelete}
          />
        )}
        {isShowEditWorkflowToolModal && (
          <WorkflowToolModal
            payload={customCollection}
            onHide={() => setIsShowEditWorkflowToolModal(false)}
            onRemove={onClickWorkflowToolDelete}
            onSave={updateWorkflowToolProvider}
          />
        )}
        {showConfirmDelete && (
          <Confirm
            title={t('tools.createTool.deleteToolConfirmTitle')}
            content={t('tools.createTool.deleteToolConfirmContent')}
            isShow={showConfirmDelete}
            onConfirm={handleConfirmDelete}
            onCancel={() => setShowConfirmDelete(false)}
          />
        )}
      </div>
    </Drawer>
  )
}
export default ProviderDetail<|MERGE_RESOLUTION|>--- conflicted
+++ resolved
@@ -260,23 +260,14 @@
         {!!collection.description[language] && (
           <Description text={collection.description[language]} descriptionLineRows={2}></Description>
         )}
-<<<<<<< HEAD
-        <div className='flex gap-1 border-b-[0.5px] border-black/5'>
-=======
         <div className='flex gap-1 border-b-[0.5px] border-divider-subtle'>
->>>>>>> 04054954
           {collection.type === CollectionType.custom && !isDetailLoading && (
             <Button
               className={cn('shrink-0 my-3 w-full')}
               onClick={() => setIsShowEditCustomCollectionModal(true)}
             >
-<<<<<<< HEAD
-              <Settings01 className='mr-1 w-4 h-4 text-gray-500' />
-              <div className='leading-5 text-sm font-medium text-gray-700'>{t('tools.createTool.editAction')}</div>
-=======
               <Settings01 className='mr-1 w-4 h-4 text-text-tertiary' />
               <div className='system-sm-medium text-text-secondary'>{t('tools.createTool.editAction')}</div>
->>>>>>> 04054954
             </Button>
           )}
           {collection.type === CollectionType.workflow && !isDetailLoading && customCollection && (
@@ -285,13 +276,8 @@
                 variant='primary'
                 className={cn('shrink-0 my-3 w-[183px]')}
               >
-<<<<<<< HEAD
-                <a className='flex items-center text-white' href={`/app/${(customCollection as WorkflowToolProviderResponse).workflow_app_id}/workflow`} rel='noreferrer' target='_blank'>
-                  <div className='leading-5 text-sm font-medium'>{t('tools.openInStudio')}</div>
-=======
                 <a className='flex items-center text-text-primary' href={`/app/${(customCollection as WorkflowToolProviderResponse).workflow_app_id}/workflow`} rel='noreferrer' target='_blank'>
                   <div className='system-sm-medium'>{t('tools.openInStudio')}</div>
->>>>>>> 04054954
                   <LinkExternal02 className='ml-1 w-4 h-4' />
                 </a>
               </Button>
@@ -300,11 +286,7 @@
                 onClick={() => setIsShowEditWorkflowToolModal(true)}
                 disabled={!isCurrentWorkspaceManager}
               >
-<<<<<<< HEAD
-                <div className='leading-5 text-sm font-medium text-gray-700'>{t('tools.createTool.editAction')}</div>
-=======
                 <div className='system-sm-medium text-text-secondary'>{t('tools.createTool.editAction')}</div>
->>>>>>> 04054954
               </Button>
             </>
           )}
@@ -337,11 +319,7 @@
               <div className='text-text-secondary system-sm-semibold-uppercase'>
                 <span className=''>{t('tools.includeToolNum', { num: toolList.length }).toLocaleUpperCase()}</span>
                 <span className='px-1'>·</span>
-<<<<<<< HEAD
-                <span className='text-[#DC6803]'>{t('tools.auth.setup').toLocaleUpperCase()}</span>
-=======
                 <span className='text-util-colors-orange-orange-600'>{t('tools.auth.setup').toLocaleUpperCase()}</span>
->>>>>>> 04054954
               </div>
               <Button
                 variant='primary'
