import type { FC } from 'react'
import { CheckCircle } from '@/app/components/base/icons/src/vender/solid/general'

type InputProps = {
  value?: string
  onChange: (v: string) => void
  onFocus?: () => void
  placeholder?: string
  validated?: boolean
  className?: string
  disabled?: boolean
  type?: string
  min?: number
  max?: number
}
const Input: FC<InputProps> = ({
  value,
  onChange,
  onFocus,
  placeholder,
  validated,
  className,
  disabled,
  type = 'text',
  min,
  max,
}) => {
  const toLimit = (v: string) => {
    const minNum = Number.parseFloat(`${min}`)
    const maxNum = Number.parseFloat(`${max}`)
    if (!isNaN(minNum) && Number.parseFloat(v) < minNum) {
      onChange(`${min}`)
      return
    }

    if (!isNaN(maxNum) && Number.parseFloat(v) > maxNum)
      onChange(`${max}`)
  }
  return (
    <div className='relative'>
      <input
        tabIndex={0}
        className={`
<<<<<<< HEAD
          block px-3 w-full h-8 bg-components-input-bg-normal text-sm rounded-lg border border-transparent
          appearance-none outline-none caret-primary-600
          hover:border-[rgba(0,0,0,0.08)] hover:bg-state-hover-alt
          focus:bg-white focus:border-gray-300 focus:shadow-xs
          placeholder:text-sm placeholder:text-gray-400
=======
          block px-3 w-full h-8 bg-components-input-bg-normal text-sm text-components-input-text-filled rounded-lg border border-transparent
          appearance-none outline-none caret-primary-600
          hover:border-components-input-border-hover hover:bg-components-input-bg-hover
          focus:bg-components-input-bg-active focus:border-components-input-border-active focus:shadow-xs
          placeholder:text-sm placeholder:text-text-tertiary
>>>>>>> 04054954
          ${validated && 'pr-[30px]'}
          ${className}
        `}
        placeholder={placeholder || ''}
        onChange={e => onChange(e.target.value)}
        onBlur={e => toLimit(e.target.value)}
        onFocus={onFocus}
        value={value}
        disabled={disabled}
        type={type}
        min={min}
        max={max}
      />
      {
        validated && (
          <div className='absolute top-2.5 right-2.5'>
            <CheckCircle className='w-4 h-4 text-[#039855]' />
          </div>
        )
      }
    </div>
  )
}

export default Input<|MERGE_RESOLUTION|>--- conflicted
+++ resolved
@@ -41,19 +41,11 @@
       <input
         tabIndex={0}
         className={`
-<<<<<<< HEAD
-          block px-3 w-full h-8 bg-components-input-bg-normal text-sm rounded-lg border border-transparent
-          appearance-none outline-none caret-primary-600
-          hover:border-[rgba(0,0,0,0.08)] hover:bg-state-hover-alt
-          focus:bg-white focus:border-gray-300 focus:shadow-xs
-          placeholder:text-sm placeholder:text-gray-400
-=======
           block px-3 w-full h-8 bg-components-input-bg-normal text-sm text-components-input-text-filled rounded-lg border border-transparent
           appearance-none outline-none caret-primary-600
           hover:border-components-input-border-hover hover:bg-components-input-bg-hover
           focus:bg-components-input-bg-active focus:border-components-input-border-active focus:shadow-xs
           placeholder:text-sm placeholder:text-text-tertiary
->>>>>>> 04054954
           ${validated && 'pr-[30px]'}
           ${className}
         `}
