import { ValidatedStatus } from '../key-validator/declarations'
import type {
  CredentialFormSchemaRadio,
  CredentialFormSchemaTextInput,
  FormValue,
  ModelLoadBalancingConfig,
} from './declarations'
import {
  ConfigurationMethodEnum,
  FormTypeEnum,
  MODEL_TYPE_TEXT,
  ModelTypeEnum,
} from './declarations'
import {
  deleteModelProvider,
  setModelProvider,
  validateModelLoadBalancingCredentials,
  validateModelProvider,
} from '@/service/common'

export const MODEL_PROVIDER_QUOTA_GET_PAID = ['langgenius/anthropic/anthropic', 'langgenius/openai/openai', 'langgenius/azure_openai/azure_openai']
<<<<<<< HEAD

export const DEFAULT_BACKGROUND_COLOR = '#F3F4F6'
=======
>>>>>>> 04054954

export const isNullOrUndefined = (value: any) => {
  return value === undefined || value === null
}

export const validateCredentials = async (predefined: boolean, provider: string, v: FormValue) => {
  let body, url

  if (predefined) {
    body = {
      credentials: v,
    }
    url = `/workspaces/current/model-providers/${provider}/credentials/validate`
  }
  else {
    const { __model_name, __model_type, ...credentials } = v
    body = {
      model: __model_name,
      model_type: __model_type,
      credentials,
    }
    url = `/workspaces/current/model-providers/${provider}/models/credentials/validate`
  }
  try {
    const res = await validateModelProvider({ url, body })
    if (res.result === 'success')
      return Promise.resolve({ status: ValidatedStatus.Success })
    else
      return Promise.resolve({ status: ValidatedStatus.Error, message: res.error || 'error' })
  }
  catch (e: any) {
    return Promise.resolve({ status: ValidatedStatus.Error, message: e.message })
  }
}

export const validateLoadBalancingCredentials = async (predefined: boolean, provider: string, v: FormValue, id?: string): Promise<{
  status: ValidatedStatus
  message?: string
}> => {
  const { __model_name, __model_type, ...credentials } = v
  try {
    const res = await validateModelLoadBalancingCredentials({
      url: `/workspaces/current/model-providers/${provider}/models/load-balancing-configs/${id ? `${id}/` : ''}credentials-validate`,
      body: {
        model: __model_name,
        model_type: __model_type,
        credentials,
      },
    })
    if (res.result === 'success')
      return Promise.resolve({ status: ValidatedStatus.Success })
    else
      return Promise.resolve({ status: ValidatedStatus.Error, message: res.error || 'error' })
  }
  catch (e: any) {
    return Promise.resolve({ status: ValidatedStatus.Error, message: e.message })
  }
}

export const saveCredentials = async (predefined: boolean, provider: string, v: FormValue, loadBalancing?: ModelLoadBalancingConfig) => {
  let body, url

  if (predefined) {
    body = {
      config_from: ConfigurationMethodEnum.predefinedModel,
      credentials: v,
      load_balancing: loadBalancing,
    }
    url = `/workspaces/current/model-providers/${provider}`
  }
  else {
    const { __model_name, __model_type, ...credentials } = v
    body = {
      model: __model_name,
      model_type: __model_type,
      credentials,
      load_balancing: loadBalancing,
    }
    url = `/workspaces/current/model-providers/${provider}/models`
  }

  return setModelProvider({ url, body })
}

export const savePredefinedLoadBalancingConfig = async (provider: string, v: FormValue, loadBalancing?: ModelLoadBalancingConfig) => {
  const { __model_name, __model_type, ...credentials } = v
  const body = {
    config_from: ConfigurationMethodEnum.predefinedModel,
    model: __model_name,
    model_type: __model_type,
    credentials,
    load_balancing: loadBalancing,
  }
  const url = `/workspaces/current/model-providers/${provider}/models`

  return setModelProvider({ url, body })
}

export const removeCredentials = async (predefined: boolean, provider: string, v: FormValue) => {
  let url = ''
  let body

  if (predefined) {
    url = `/workspaces/current/model-providers/${provider}`
  }
  else {
    if (v) {
      const { __model_name, __model_type } = v
      body = {
        model: __model_name,
        model_type: __model_type,
      }
      url = `/workspaces/current/model-providers/${provider}/models`
    }
  }

  return deleteModelProvider({ url, body })
}

export const sizeFormat = (size: number) => {
  const remainder = Math.floor(size / 1000)
  if (remainder < 1)
    return `${size}`
  else
    return `${remainder}K`
}

export const modelTypeFormat = (modelType: ModelTypeEnum) => {
  if (modelType === ModelTypeEnum.textEmbedding)
    return 'TEXT EMBEDDING'

  return modelType.toLocaleUpperCase()
}

export const genModelTypeFormSchema = (modelTypes: ModelTypeEnum[]) => {
  return {
    type: FormTypeEnum.radio,
    label: {
      zh_Hans: '模型类型',
      en_US: 'Model Type',
    },
    variable: '__model_type',
    default: modelTypes[0],
    required: true,
    show_on: [],
    options: modelTypes.map((modelType: ModelTypeEnum) => {
      return {
        value: modelType,
        label: {
          zh_Hans: MODEL_TYPE_TEXT[modelType],
          en_US: MODEL_TYPE_TEXT[modelType],
        },
        show_on: [],
      }
    }),
  } as CredentialFormSchemaRadio
}

export const genModelNameFormSchema = (model?: Pick<CredentialFormSchemaTextInput, 'label' | 'placeholder'>) => {
  return {
    type: FormTypeEnum.textInput,
    label: model?.label || {
      zh_Hans: '模型名称',
      en_US: 'Model Name',
    },
    variable: '__model_name',
    required: true,
    show_on: [],
    placeholder: model?.placeholder || {
      zh_Hans: '请输入模型名称',
      en_US: 'Please enter model name',
    },
  } as CredentialFormSchemaTextInput
}<|MERGE_RESOLUTION|>--- conflicted
+++ resolved
@@ -19,11 +19,6 @@
 } from '@/service/common'
 
 export const MODEL_PROVIDER_QUOTA_GET_PAID = ['langgenius/anthropic/anthropic', 'langgenius/openai/openai', 'langgenius/azure_openai/azure_openai']
-<<<<<<< HEAD
-
-export const DEFAULT_BACKGROUND_COLOR = '#F3F4F6'
-=======
->>>>>>> 04054954
 
 export const isNullOrUndefined = (value: any) => {
   return value === undefined || value === null
