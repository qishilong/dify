--- conflicted
+++ resolved
@@ -123,32 +123,11 @@
     }
   }, [onChange, value])
   const handleModelChange = useCallback((variable: string) => {
-<<<<<<< HEAD
-    return (model: { provider: string; modelId: string; mode?: string }) => {
-      const newValue = produce(value, (draft: ToolVarInputs) => {
-        draft[variable] = {
-          ...draft[variable],
-          provider: model.provider,
-          model: model.modelId,
-          mode: model.mode,
-        } as any
-      })
-      onChange(newValue)
-    }
-  }, [onChange, value])
-  const handleModelParamsChange = useCallback((variable: string) => {
-    return (newParams: Record<string, any>) => {
-      const newValue = produce(value, (draft: ToolVarInputs) => {
-        draft[variable] = {
-          ...draft[variable],
-          completion_params: newParams,
-=======
     return (model: any) => {
       const newValue = produce(value, (draft: ToolVarInputs) => {
         draft[variable] = {
           ...draft[variable],
           ...model,
->>>>>>> df5fb6dc
         } as any
       })
       onChange(newValue)
@@ -250,17 +229,8 @@
                   popupClassName='!w-[387px]'
                   isAdvancedMode
                   isInWorkflow
-<<<<<<< HEAD
-                  provider={(varInput as any)?.provider}
-                  modelId={(varInput as any)?.model}
-                  mode={(varInput as any)?.mode}
-                  completionParams={(varInput as any)?.completion_params}
-                  setModel={handleModelChange(variable)}
-                  onCompletionParamsChange={handleModelParamsChange(variable)}
-=======
                   value={varInput as any}
                   setModel={handleModelChange(variable)}
->>>>>>> df5fb6dc
                   readonly={readOnly}
                   scope={scope}
                 />
