'use client'
import i18n from 'i18next'
import { initReactI18next } from 'react-i18next'
import commonEn from './lang/common.en'
import commonZh from './lang/common.zh'
import commonUk from './lang/common.uk' // Ukrainian import
import commonPt from './lang/common.pt' // Portuguese import
import loginEn from './lang/login.en'
import loginZh from './lang/login.zh'
import loginPt from './lang/login.pt' // Portuguese import
import loginUk from './lang/login.uk' // Ukrainian import
import registerEn from './lang/register.en'
import registerZh from './lang/register.zh'
import registerPt from './lang/register.pt' // Portuguese import
import registerUk from './lang/register.uk' // Ukrainian import
import layoutEn from './lang/layout.en'
import layoutZh from './lang/layout.zh'
import layoutPt from './lang/layout.pt' // Portuguese import
import layoutUk from './lang/layout.uk' // Ukrainian import
import appEn from './lang/app.en'
import appZh from './lang/app.zh'
import appPt from './lang/app.pt' // Portuguese import
import appUk from './lang/app.uk' // Ukrainian import
import appOverviewEn from './lang/app-overview.en'
import appOverviewZh from './lang/app-overview.zh'
import appOverviewPt from './lang/app-overview.pt' // Portuguese import
import appOverviewUk from './lang/app-overview.uk' // Ukrainian import
import appDebugEn from './lang/app-debug.en'
import appDebugZh from './lang/app-debug.zh'
import appDebugPt from './lang/app-debug.pt' // Portuguese import
import appDebugUk from './lang/app-debug.uk' // Ukrainian import
import appApiEn from './lang/app-api.en'
import appApiZh from './lang/app-api.zh'
import appApiPt from './lang/app-api.pt' // Portuguese import
import appApiUk from './lang/app-api.uk' // Ukrainian import
import appLogEn from './lang/app-log.en'
import appLogZh from './lang/app-log.zh'
import appLogPt from './lang/app-log.pt' // Portuguese import
import appLogUk from './lang/app-log.uk' // Ukrainian import
import appAnnotationEn from './lang/app-annotation.en'
import appAnnotationZh from './lang/app-annotation.zh'
import appAnnotationPt from './lang/app-annotation.pt' // Portuguese import
import appAnnotationUk from './lang/app-annotation.uk' // Ukrainian import
import shareEn from './lang/share-app.en'
import shareZh from './lang/share-app.zh'
import sharePt from './lang/share-app.pt' // Portuguese import
import shareUk from './lang/share-app.uk' // Ukrainian import
import datasetEn from './lang/dataset.en'
import datasetZh from './lang/dataset.zh'
import datasetPt from './lang/dataset.pt' // Portuguese import
import datasetUk from './lang/dataset.uk' // Ukrainian import
import datasetDocumentsEn from './lang/dataset-documents.en'
import datasetDocumentsZh from './lang/dataset-documents.zh'
import datasetDocumentsPt from './lang/dataset-documents.pt' // Portuguese import
import datasetDocumentsUk from './lang/dataset-documents.uk' // Ukrainian import
import datasetHitTestingEn from './lang/dataset-hit-testing.en'
import datasetHitTestingZh from './lang/dataset-hit-testing.zh'
import datasetHitTestingPt from './lang/dataset-hit-testing.pt' // Portuguese import
import datasetHitTestingUk from './lang/dataset-hit-testing.uk' // Ukrainian import
import datasetSettingsEn from './lang/dataset-settings.en'
import datasetSettingsZh from './lang/dataset-settings.zh'
import datasetSettingsPt from './lang/dataset-settings.pt' // Portuguese import
import datasetSettingsUk from './lang/dataset-settings.uk' // Ukrainian import
import datasetCreationEn from './lang/dataset-creation.en'
import datasetCreationZh from './lang/dataset-creation.zh'
import datasetCreationPt from './lang/dataset-creation.pt' // Portuguese import
import datasetCreationUk from './lang/dataset-creation.uk' // Ukrainian import
import exploreEn from './lang/explore.en'
import exploreZh from './lang/explore.zh'
import explorePt from './lang/explore.pt' // Portuguese import
import exploreUk from './lang/explore.uk' // Ukrainian import
import billingEn from './lang/billing.en'
import billingZh from './lang/billing.zh'
import billingPt from './lang/billing.pt' // Portuguese import
import billingUk from './lang/billing.uk' // Ukrainian import
import customEn from './lang/custom.en'
import customZh from './lang/custom.zh'
import customPt from './lang/custom.pt' // Portuguese import
import customUk from './lang/custom.uk' // Ukrainian import
import toolsEn from './lang/tools.en'
import toolsZh from './lang/tools.zh'
import toolsPt from './lang/tools.pt' // Portuguese import
<<<<<<< HEAD
import workflowEn from './lang/workflow.en'
import workflowZh from './lang/workflow.zh'
import workflowPt from './lang/workflow.pt' // Portuguese import
=======
import toolsUk from './lang/tools.uk' // Ukrainian import
>>>>>>> 81c5a21b

const resources = {
  'en-US': {
    translation: {
      common: commonEn,
      layout: layoutEn, // page layout
      login: loginEn,
      register: registerEn,
      // app
      app: appEn,
      appOverview: appOverviewEn,
      appDebug: appDebugEn,
      appApi: appApiEn,
      appLog: appLogEn,
      appAnnotation: appAnnotationEn,
      // share
      share: shareEn,
      dataset: datasetEn,
      datasetDocuments: datasetDocumentsEn,
      datasetHitTesting: datasetHitTestingEn,
      datasetSettings: datasetSettingsEn,
      datasetCreation: datasetCreationEn,
      explore: exploreEn,
      // billing
      billing: billingEn,
      custom: customEn,
      // tools
      tools: toolsEn,
      workflow: workflowEn,
    },
  },
  'zh-Hans': {
    translation: {
      common: commonZh,
      layout: layoutZh,
      login: loginZh,
      register: registerZh,
      // app
      app: appZh,
      appOverview: appOverviewZh,
      appDebug: appDebugZh,
      appApi: appApiZh,
      appLog: appLogZh,
      appAnnotation: appAnnotationZh,
      // share
      share: shareZh,
      dataset: datasetZh,
      datasetDocuments: datasetDocumentsZh,
      datasetHitTesting: datasetHitTestingZh,
      datasetSettings: datasetSettingsZh,
      datasetCreation: datasetCreationZh,
      explore: exploreZh,
      billing: billingZh,
      custom: customZh,
      // tools
      tools: toolsZh,
      workflow: workflowZh,
    },
  },
  'pt-BR': {
    translation: {
      common: commonPt,
      layout: layoutPt,
      login: loginPt,
      register: registerPt,
      // app
      app: appPt,
      appOverview: appOverviewPt,
      appDebug: appDebugPt,
      appApi: appApiPt,
      appLog: appLogPt,
      appAnnotation: appAnnotationPt,
      // share
      share: sharePt,
      dataset: datasetPt,
      datasetDocuments: datasetDocumentsPt,
      datasetHitTesting: datasetHitTestingPt,
      datasetSettings: datasetSettingsPt,
      datasetCreation: datasetCreationPt,
      explore: explorePt,
      billing: billingPt,
      custom: customPt,
      tools: toolsPt,
      workflow: workflowPt,
    },
  },
  'uk-UA': {
    translation: {
      common: commonUk,
      layout: layoutUk,
      login: loginUk,
      register: registerUk,
      app: appUk,
      appOverview: appOverviewUk,
      appDebug: appDebugUk,
      appApi: appApiUk,
      appLog: appLogUk,
      appAnnotation: appAnnotationUk,
      share: shareUk,
      dataset: datasetUk,
      datasetDocuments: datasetDocumentsUk,
      datasetHitTesting: datasetHitTestingUk,
      datasetSettings: datasetSettingsUk,
      datasetCreation: datasetCreationUk,
      explore: exploreUk,
      billing: billingUk,
      custom: customUk,
      tools: toolsUk,
    },
  },
}

i18n.use(initReactI18next)
  // init i18next
  // for all options read: https://www.i18next.com/overview/configuration-options
  .init({
    lng: undefined,
    fallbackLng: 'en-US',
    // debug: true,
    resources,
  })

export const changeLanguage = i18n.changeLanguage
export default i18n<|MERGE_RESOLUTION|>--- conflicted
+++ resolved
@@ -80,13 +80,10 @@
 import toolsEn from './lang/tools.en'
 import toolsZh from './lang/tools.zh'
 import toolsPt from './lang/tools.pt' // Portuguese import
-<<<<<<< HEAD
+import toolsUk from './lang/tools.uk' // Ukrainian import
 import workflowEn from './lang/workflow.en'
 import workflowZh from './lang/workflow.zh'
 import workflowPt from './lang/workflow.pt' // Portuguese import
-=======
-import toolsUk from './lang/tools.uk' // Ukrainian import
->>>>>>> 81c5a21b
 
 const resources = {
   'en-US': {
