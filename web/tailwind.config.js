--- conflicted
+++ resolved
@@ -99,7 +99,6 @@
         'chatbot-bg': 'var(--color-chatbot-bg)',
         'chat-bubble-bg': 'var(--color-chat-bubble-bg)',
         'workflow-process-bg': 'var(--color-workflow-process-bg)',
-<<<<<<< HEAD
         'dataset-chunk-process-success-bg': 'var(--color-dataset-chunk-process-success-bg)',
         'dataset-chunk-process-error-bg': 'var(--color-dataset-chunk-process-error-bg)',
         'dataset-chunk-detail-card-hover-bg': 'var(--color-dataset-chunk-detail-card-hover-bg)',
@@ -110,10 +109,8 @@
         'dataset-chunk-list-mask-bg': 'var(--color-dataset-chunk-list-mask-bg)',
       },
       lineClamp: {
-        20: '20',
-=======
+        '20': '20',
         'mask-top2bottom-gray-50-to-transparent': 'var(--mask-top2bottom-gray-50-to-transparent)',
->>>>>>> ac635c70
       },
     },
   },
